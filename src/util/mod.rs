use std::time::{Duration, UNIX_EPOCH};

use chrono::{DateTime, Local, Utc};

pub mod actor;
pub mod cg;
pub mod colors;
pub mod discord;
pub mod id;

/// like format!, but does not require the format string to be static.
pub fn format(format: &str, args: &[&str]) -> String {
    let mut string = format.to_string();
    for arg in args {
        string = string.replacen("{}", arg, 1);
    }
    string
}
<<<<<<< HEAD
/// Converts a UTC Unix timestamp into a formatted time string, using the given strftime format string.
=======

>>>>>>> d2016096
pub fn unix_to_formatted_time(utc: i64, fmt: String) -> String {
    let from_epoch = UNIX_EPOCH + Duration::from_secs(utc as u64);
    let past = DateTime::<Utc>::from(from_epoch);
    let time = DateTime::<Local>::from(past);
    time.format(fmt.as_str()).to_string()
}<|MERGE_RESOLUTION|>--- conflicted
+++ resolved
@@ -16,11 +16,7 @@
     }
     string
 }
-<<<<<<< HEAD
 /// Converts a UTC Unix timestamp into a formatted time string, using the given strftime format string.
-=======
-
->>>>>>> d2016096
 pub fn unix_to_formatted_time(utc: i64, fmt: String) -> String {
     let from_epoch = UNIX_EPOCH + Duration::from_secs(utc as u64);
     let past = DateTime::<Utc>::from(from_epoch);
